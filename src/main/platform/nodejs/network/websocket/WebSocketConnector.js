--- conflicted
+++ resolved
@@ -1,7 +1,6 @@
 const WebSocket = require('ws');
 const https = require('https');
 const fs = require('fs');
-
 
 class WebSocketConnector extends Observable {
     constructor() {
@@ -10,13 +9,8 @@
         const sslConfig = NetworkConfig.getSSLConfig();
 
         const options = {
-<<<<<<< HEAD
             key: fs.readFileSync(sslConfig.key),
             cert: fs.readFileSync(sslConfig.cert)
-=======
-            key: fs.readFileSync(NetworkUtils.getSSLConfig().key),
-            cert: fs.readFileSync(NetworkUtils.getSSLConfig().cert)
->>>>>>> 789f02d5
         };
 
         const httpsServer = https.createServer(options, (req, res) => {
@@ -34,11 +28,7 @@
         if (peerAddress.protocol !== PeerAddress.Protocol.WSS) throw 'Malformed peerAddress';
 
         const ws = new WebSocket('wss://' + peerAddress.host + ':' + peerAddress.port);
-<<<<<<< HEAD
-    	ws.onopen = () => this._onConnection(ws, peerAddress);
-=======
-        ws.onopen = () => this._onConnection(ws);
->>>>>>> 789f02d5
+        ws.onopen = () => this._onConnection(ws, peerAddress);
         ws.onerror = e => this.fire('error', peerAddress, e);
     }
 
